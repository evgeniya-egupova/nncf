--- conflicted
+++ resolved
@@ -47,17 +47,9 @@
     class_name = original_layer.__class__.__name__
     if class_name in GENERAL_CONV_LAYERS:
         return -1 if data_format == 'channels_last' else -1 - original_layer.rank
-<<<<<<< HEAD
-    if isinstance(original_layer, (tf.keras.layers.BatchNormalization,
-                                   tf.keras.layers.LayerNormalization)):
-        return original_layer.axis
-    # works for Dense, Cropping family, Pooling family, SeparableConv family,
-    # SpatialDropout family, UpSampling family, ZeroPadding family
-=======
     if class_name in ['BatchNormalization', 'LayerNormalization']:
         return original_layer.axis
 
->>>>>>> f290a466
     return -1 if data_format == 'channels_last' else 1
 
 
